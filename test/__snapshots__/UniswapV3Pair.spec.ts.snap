// Jest Snapshot v1, https://goo.gl/fbAQLP

exports[`UniswapV3Pair #mint after initialization success cases above current price gas 1`] = `250503`;

exports[`UniswapV3Pair #mint after initialization success cases below current price gas 1`] = `219534`;

exports[`UniswapV3Pair #mint after initialization success cases including current price gas 1`] = `250462`;

<<<<<<< HEAD
exports[`UniswapV3Pair swaps fee: 600 gas first swap ever 1`] = `121722`;

exports[`UniswapV3Pair swaps fee: 600 gas first swap in block 1`] = `99057`;

exports[`UniswapV3Pair swaps fee: 600 gas gas large swap crossing several initialized ticks 1`] = `221865`;

exports[`UniswapV3Pair swaps fee: 600 gas gas large swap crossing several initialized ticks after some time passes 1`] = `260846`;

exports[`UniswapV3Pair swaps fee: 600 gas large swap 1`] = `140955`;

exports[`UniswapV3Pair swaps fee: 600 gas second swap in block 1`] = `99057`;

exports[`UniswapV3Pair swaps fee: 3000 gas first swap ever 1`] = `121778`;

exports[`UniswapV3Pair swaps fee: 3000 gas first swap in block 1`] = `99113`;

exports[`UniswapV3Pair swaps fee: 3000 gas gas large swap crossing several initialized ticks 1`] = `203074`;

exports[`UniswapV3Pair swaps fee: 3000 gas gas large swap crossing several initialized ticks after some time passes 1`] = `242055`;

exports[`UniswapV3Pair swaps fee: 3000 gas large swap 1`] = `122019`;

exports[`UniswapV3Pair swaps fee: 3000 gas second swap in block 1`] = `99113`;

exports[`UniswapV3Pair swaps fee: 9000 gas first swap ever 1`] = `121778`;

exports[`UniswapV3Pair swaps fee: 9000 gas first swap in block 1`] = `99113`;

exports[`UniswapV3Pair swaps fee: 9000 gas gas large swap crossing several initialized ticks 1`] = `203126`;

exports[`UniswapV3Pair swaps fee: 9000 gas gas large swap crossing several initialized ticks after some time passes 1`] = `242107`;

exports[`UniswapV3Pair swaps fee: 9000 gas large swap 1`] = `122019`;

exports[`UniswapV3Pair swaps fee: 9000 gas second swap in block 1`] = `99113`;
=======
exports[`UniswapV3Pair post-initialize for low fee swapExact0For1 gas first swap ever 1`] = `121452`;

exports[`UniswapV3Pair post-initialize for low fee swapExact0For1 gas first swap in block 1`] = `98906`;

exports[`UniswapV3Pair post-initialize for low fee swapExact0For1 gas large swap 1`] = `140383`;

exports[`UniswapV3Pair post-initialize for low fee swapExact0For1 gas large swap crossing several initialized ticks 1`] = `221020`;

exports[`UniswapV3Pair post-initialize for low fee swapExact0For1 gas large swap crossing several initialized ticks after some time passes 1`] = `260120`;

exports[`UniswapV3Pair post-initialize for low fee swapExact0For1 gas second swap in block 1`] = `98906`;

exports[`UniswapV3Pair post-initialize for low fee swapExact1For0 gas first swap ever 1`] = `113476`;

exports[`UniswapV3Pair post-initialize for low fee swapExact1For0 gas first swap in block 1`] = `98476`;

exports[`UniswapV3Pair post-initialize for low fee swapExact1For0 gas large swap 1`] = `134752`;

exports[`UniswapV3Pair post-initialize for low fee swapExact1For0 gas large swap crossing several initialized ticks 1`] = `303099`;

exports[`UniswapV3Pair post-initialize for low fee swapExact1For0 gas large swap crossing several initialized ticks after some time passes 1`] = `301345`;

exports[`UniswapV3Pair post-initialize for low fee swapExact1For0 gas second swap in block 1`] = `98476`;
>>>>>>> 34530fa4
<|MERGE_RESOLUTION|>--- conflicted
+++ resolved
@@ -6,64 +6,38 @@
 
 exports[`UniswapV3Pair #mint after initialization success cases including current price gas 1`] = `250462`;
 
-<<<<<<< HEAD
-exports[`UniswapV3Pair swaps fee: 600 gas first swap ever 1`] = `121722`;
+exports[`UniswapV3Pair swaps fee: 600 gas first swap ever 1`] = `121452`;
 
-exports[`UniswapV3Pair swaps fee: 600 gas first swap in block 1`] = `99057`;
+exports[`UniswapV3Pair swaps fee: 600 gas first swap in block 1`] = `98906`;
 
-exports[`UniswapV3Pair swaps fee: 600 gas gas large swap crossing several initialized ticks 1`] = `221865`;
+exports[`UniswapV3Pair swaps fee: 600 gas gas large swap crossing several initialized ticks 1`] = `220840`;
 
-exports[`UniswapV3Pair swaps fee: 600 gas gas large swap crossing several initialized ticks after some time passes 1`] = `260846`;
+exports[`UniswapV3Pair swaps fee: 600 gas gas large swap crossing several initialized ticks after some time passes 1`] = `259940`;
 
-exports[`UniswapV3Pair swaps fee: 600 gas large swap 1`] = `140955`;
+exports[`UniswapV3Pair swaps fee: 600 gas large swap 1`] = `140383`;
 
-exports[`UniswapV3Pair swaps fee: 600 gas second swap in block 1`] = `99057`;
+exports[`UniswapV3Pair swaps fee: 600 gas second swap in block 1`] = `98906`;
 
-exports[`UniswapV3Pair swaps fee: 3000 gas first swap ever 1`] = `121778`;
+exports[`UniswapV3Pair swaps fee: 3000 gas first swap ever 1`] = `121508`;
 
-exports[`UniswapV3Pair swaps fee: 3000 gas first swap in block 1`] = `99113`;
+exports[`UniswapV3Pair swaps fee: 3000 gas first swap in block 1`] = `98962`;
 
-exports[`UniswapV3Pair swaps fee: 3000 gas gas large swap crossing several initialized ticks 1`] = `203074`;
+exports[`UniswapV3Pair swaps fee: 3000 gas gas large swap crossing several initialized ticks 1`] = `202351`;
 
-exports[`UniswapV3Pair swaps fee: 3000 gas gas large swap crossing several initialized ticks after some time passes 1`] = `242055`;
+exports[`UniswapV3Pair swaps fee: 3000 gas gas large swap crossing several initialized ticks after some time passes 1`] = `241451`;
 
-exports[`UniswapV3Pair swaps fee: 3000 gas large swap 1`] = `122019`;
+exports[`UniswapV3Pair swaps fee: 3000 gas large swap 1`] = `121749`;
 
-exports[`UniswapV3Pair swaps fee: 3000 gas second swap in block 1`] = `99113`;
+exports[`UniswapV3Pair swaps fee: 3000 gas second swap in block 1`] = `98962`;
 
-exports[`UniswapV3Pair swaps fee: 9000 gas first swap ever 1`] = `121778`;
+exports[`UniswapV3Pair swaps fee: 9000 gas first swap ever 1`] = `121508`;
 
-exports[`UniswapV3Pair swaps fee: 9000 gas first swap in block 1`] = `99113`;
+exports[`UniswapV3Pair swaps fee: 9000 gas first swap in block 1`] = `98962`;
 
-exports[`UniswapV3Pair swaps fee: 9000 gas gas large swap crossing several initialized ticks 1`] = `203126`;
+exports[`UniswapV3Pair swaps fee: 9000 gas gas large swap crossing several initialized ticks 1`] = `202403`;
 
-exports[`UniswapV3Pair swaps fee: 9000 gas gas large swap crossing several initialized ticks after some time passes 1`] = `242107`;
+exports[`UniswapV3Pair swaps fee: 9000 gas gas large swap crossing several initialized ticks after some time passes 1`] = `241503`;
 
-exports[`UniswapV3Pair swaps fee: 9000 gas large swap 1`] = `122019`;
+exports[`UniswapV3Pair swaps fee: 9000 gas large swap 1`] = `121749`;
 
-exports[`UniswapV3Pair swaps fee: 9000 gas second swap in block 1`] = `99113`;
-=======
-exports[`UniswapV3Pair post-initialize for low fee swapExact0For1 gas first swap ever 1`] = `121452`;
-
-exports[`UniswapV3Pair post-initialize for low fee swapExact0For1 gas first swap in block 1`] = `98906`;
-
-exports[`UniswapV3Pair post-initialize for low fee swapExact0For1 gas large swap 1`] = `140383`;
-
-exports[`UniswapV3Pair post-initialize for low fee swapExact0For1 gas large swap crossing several initialized ticks 1`] = `221020`;
-
-exports[`UniswapV3Pair post-initialize for low fee swapExact0For1 gas large swap crossing several initialized ticks after some time passes 1`] = `260120`;
-
-exports[`UniswapV3Pair post-initialize for low fee swapExact0For1 gas second swap in block 1`] = `98906`;
-
-exports[`UniswapV3Pair post-initialize for low fee swapExact1For0 gas first swap ever 1`] = `113476`;
-
-exports[`UniswapV3Pair post-initialize for low fee swapExact1For0 gas first swap in block 1`] = `98476`;
-
-exports[`UniswapV3Pair post-initialize for low fee swapExact1For0 gas large swap 1`] = `134752`;
-
-exports[`UniswapV3Pair post-initialize for low fee swapExact1For0 gas large swap crossing several initialized ticks 1`] = `303099`;
-
-exports[`UniswapV3Pair post-initialize for low fee swapExact1For0 gas large swap crossing several initialized ticks after some time passes 1`] = `301345`;
-
-exports[`UniswapV3Pair post-initialize for low fee swapExact1For0 gas second swap in block 1`] = `98476`;
->>>>>>> 34530fa4
+exports[`UniswapV3Pair swaps fee: 9000 gas second swap in block 1`] = `98962`;